--- conflicted
+++ resolved
@@ -101,11 +101,7 @@
           # Parse the most recent commit message
           COMMIT_MSG=$(git log -1 --pretty=%B)
           # Get current version
-<<<<<<< HEAD
           CURRENT_VERSION=$(grep '^version = ' Cargo.toml | sed 's/version = "\(.*\)"/\1/')
-=======
-          CURRENT_VERSION=$(cargo pkgid | cut -d# -f2)
->>>>>>> d6bcc7d1
           # Determine version bump type
           if echo "$COMMIT_MSG" | grep -qE '^BREAKING CHANGE:'; then
             BUMP_TYPE="major"
@@ -117,24 +113,16 @@
           # Bump version in Cargo.toml
           if [[ $CURRENT_VERSION == *"-alpha"* ]]; then
             # If it's an alpha version, increment the alpha number
-<<<<<<< HEAD
             BASE_VERSION=$(echo $CURRENT_VERSION | sed 's/-alpha\.[0-9]*$//')
             ALPHA_NUM=$(echo $CURRENT_VERSION | sed 's/.*-alpha\.\([0-9]*\)$/\1/')
-=======
-            BASE_VERSION=$(echo $CURRENT_VERSION | cut -d- -f1)
-            ALPHA_NUM=$(echo $CURRENT_VERSION | cut -d. -f4)
->>>>>>> d6bcc7d1
             NEW_ALPHA_NUM=$((ALPHA_NUM + 1))
             NEW_VERSION="${BASE_VERSION}-alpha.${NEW_ALPHA_NUM}"
             cargo set-version $NEW_VERSION
           else
             # If it's not an alpha version, bump according to semantic versioning
             cargo bump $BUMP_TYPE
-<<<<<<< HEAD
             NEW_VERSION=$(grep '^version = ' Cargo.toml | sed 's/version = "\(.*\)"/\1/')
-=======
-            NEW_VERSION=$(cargo pkgid | cut -d# -f2)
->>>>>>> d6bcc7d1
+
           fi
           echo "::set-output name=new_version::$NEW_VERSION"
       - name: Commit and push changes
