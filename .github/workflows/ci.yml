name: Rust CI

on:
  push:
    branches: [ master, develop ]
  pull_request:
    branches: [ master, develop ]

env:
  CARGO_TERM_COLOR: always

jobs:
  test:
    name: Test
    runs-on: macos-latest
    env:
      METAL_DEVICE_WRAPPER_TYPE: 1
      METAL_DEBUG_ERROR_MODE: 10
      RUST_BACKTRACE: 1
    steps:
      - uses: actions/checkout@v2
      - uses: actions-rs/toolchain@v1
        with:
          profile: minimal
          toolchain: stable
          override: true
      - name: Run tests
        run: |
          cargo test --features skip_metal_tests --verbose -- --nocapture --test-threads=1

  fmt:
    name: Rustfmt
    runs-on: macos-latest
    steps:
      - uses: actions/checkout@v2
      - uses: actions-rs/toolchain@v1
        with:
          profile: minimal
          toolchain: stable
          override: true
      - run: rustup component add rustfmt
      - uses: actions-rs/cargo@v1
        with:
          command: fmt
          args: --all -- --check

  clippy:
    name: Clippy
    runs-on: macos-latest
    steps:
      - uses: actions/checkout@v2
      - uses: actions-rs/toolchain@v1
        with:
          profile: minimal
          toolchain: stable
          override: true
      - run: rustup component add clippy
      - uses: actions-rs/cargo@v1
        with:
          command: clippy
          args: -- -D warnings

  commitlint:
    name: Lint Commit Messages
    runs-on: ubuntu-latest
    steps:
      - uses: actions/checkout@v2
        with:
          fetch-depth: 0
      - uses: actions-rs/toolchain@v1
        with:
          profile: minimal
          toolchain: stable
          override: true
      - name: Install commitlint
        run: |
          cargo install commitlint --locked
      - name: Run commitlint
        run: |
          git log -1 --pretty=format:"%s" | commitlint

  version:
    name: Update version
    runs-on: ubuntu-latest
    if: github.event_name == 'push' && github.ref == 'refs/heads/master'
    steps:
      - uses: actions/checkout@v2
        with:
          fetch-depth: '0'
          
      # Import GPG key
      - name: Import GPG key
        uses: crazy-max/ghaction-import-gpg@v5
        with:
          gpg_private_key: ${{ secrets.GPG_PRIVATE_KEY }}
          passphrase: ${{ secrets.GPG_PASSPHRASE }}

      - name: Configure Git
        run: |
          git config --global user.name 'GitHub Action'
          git config --global user.email 'action@github.com'
          git config --global commit.gpgsign true

      - uses: actions-rs/toolchain@v1
        with:
          profile: minimal
          toolchain: stable
          override: true

      - name: Install cargo-edit
        run: |
          cargo install cargo-edit --locked

      - name: Bump version
        id: bump_version
        run: |
          # Create timestamp for unique branch name
          TIMESTAMP=$(date +%s)
          BRANCH_NAME="version-bump-${TIMESTAMP}"

          # Create new branch for version bump
          git checkout -b $BRANCH_NAME
          
          # Parse the most recent commit message
          COMMIT_MSG=$(git log -1 --pretty=%B)

          # Get current version
          CURRENT_VERSION=$(grep '^version = ' Cargo.toml | sed 's/version = "\(.*\)"/\1/')
<<<<<<< HEAD

=======
>>>>>>> 345f9a83
          # Determine version bump type
          if echo "$COMMIT_MSG" | grep -qE '^BREAKING CHANGE:'; then
            BUMP_TYPE="major"
          elif echo "$COMMIT_MSG" | grep -qE '^feat:'; then
            BUMP_TYPE="minor"
          else
            BUMP_TYPE="patch"
          fi

          # Bump version in Cargo.toml
          if [[ $CURRENT_VERSION == *"-alpha"* ]]; then
            # If it's an alpha version, increment the alpha number
            BASE_VERSION=$(echo $CURRENT_VERSION | sed 's/-alpha\.[0-9]*$//')
            ALPHA_NUM=$(echo $CURRENT_VERSION | sed 's/.*-alpha\.\([0-9]*\)$/\1/')
            NEW_ALPHA_NUM=$((ALPHA_NUM + 1))
            NEW_VERSION="${BASE_VERSION}-alpha.${NEW_ALPHA_NUM}"
            cargo set-version $NEW_VERSION
          else
            # If it's not an alpha version, bump according to semantic versioning
            cargo bump $BUMP_TYPE
            NEW_VERSION=$(grep '^version = ' Cargo.toml | sed 's/version = "\(.*\)"/\1/')

          fi

          # Save version and branch name for later steps
          echo "NEW_VERSION=${NEW_VERSION}" >> $GITHUB_ENV
          echo "BRANCH_NAME=${BRANCH_NAME}" >> $GITHUB_ENV
          echo "::set-output name=new_version::${NEW_VERSION}"
          
          # Commit and push changes with GPG signing
          git add Cargo.toml
          git commit -S -m "chore: bump version to ${NEW_VERSION}"
          git push origin $BRANCH_NAME

      - name: Create Pull Request
        uses: peter-evans/create-pull-request@v5
        with:
          token: ${{ secrets.GITHUB_TOKEN }}
          title: "chore: bump version to ${{ env.NEW_VERSION }}"
          body: |
            Automated version bump to ${{ env.NEW_VERSION }}
          base: master
          branch: ${{ env.BRANCH_NAME }}

      - name: Create Release
        uses: actions/create-release@v1
        env:
          GITHUB_TOKEN: ${{ secrets.GITHUB_TOKEN }}
        with:
          tag_name: v${{ steps.bump_version.outputs.new_version }}
          release_name: Release ${{ steps.bump_version.outputs.new_version }}
          body: |
            Changes in this Release
            - First Change
            - Second Change
          draft: false
          prerelease: ${{ contains(steps.bump_version.outputs.new_version, '-alpha') }}<|MERGE_RESOLUTION|>--- conflicted
+++ resolved
@@ -126,10 +126,7 @@
 
           # Get current version
           CURRENT_VERSION=$(grep '^version = ' Cargo.toml | sed 's/version = "\(.*\)"/\1/')
-<<<<<<< HEAD
-
-=======
->>>>>>> 345f9a83
+          
           # Determine version bump type
           if echo "$COMMIT_MSG" | grep -qE '^BREAKING CHANGE:'; then
             BUMP_TYPE="major"
